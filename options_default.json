--- conflicted
+++ resolved
@@ -2,10 +2,6 @@
   "background_color": "#3C3C3C",
   "blck_cndl_mode": false,
   "bold_font": true,
-<<<<<<< HEAD
-  "status_message": "Seed: {seed} / dmg: {dmg} / tears: {tears} / delay: {delay} / speed: {speed} / range: {range} / Guppy: {guppy} / Leviathan: {leviathan} / Spun: {spun}",
-=======
->>>>>>> c4b4b5bd
   "change_server": false,
   "custom_title": "Racer 1",
   "custom_title_enabled": false,
@@ -28,7 +24,7 @@
   "show_space_items": true,
   "show_status_message": true,
   "size_multiplier": 1.0,
-  "status_message": "Seed: {seed} / Guppy: {guppy} / dmg: {dmg} / tears: {tears} / delay: {delay} / speed: {speed} / range: {range}",
+  "status_message": "Seed: {seed} / dmg: {dmg} / tears: {tears} / delay: {delay} / speed: {speed} / range: {range} / Guppy: {guppy} / Leviathan: {leviathan} / Spun: {spun}",
   "text_color": "#FFFFFF",
   "trackerserver_authkey": "",
   "trackerserver_twitch_id": "",
