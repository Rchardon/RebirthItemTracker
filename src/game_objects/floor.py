""" This module handles everything that is floor-related"""
from game_objects.serializable import Serializable
import logging

from error_stuff import log_error


class Curse(object):
    """Curse enumaration"""
    No_Curse, Blind, Darkness, Lost, Maze, Unknown, Labyrinth, Cursed = range(8)

class Floor(Serializable):
    """ This class represent a floor and handles everything related to its properties"""
    __floor_id_to_label = {
        "f1":  "B1",
        "f2":  "B2",
        "f3":  "C1",
        "f4":  "C2",
        "f5":  "D1",
        "f6":  "D2",
        "f7":  "W1",
        "f8":  "W2",
        "f9":  "SHEOL",
        "f10": "CATH",
        "f11": "DARK",
        "f12": "CHEST",
        "f13": "HUSH",
        "f14": "VOID",
<<<<<<< HEAD
        "f15": "Do1",
        "f16": "Do2",
        "f17": "Mi1",
        "f18": "Mi2",
        "f19": "Ma1",
        "f20": "Ma2",
        "f21": "Co1",
        "f22": "Co2",
=======
>>>>>>> 3deb07a6
        "f1x": "BXL",
        "f3x": "CXL",
        "f5x": "DXL",
        "f7x": "WXL",
        "f15x": "DoXL",
        "f17x": "MiXL",
        "f19x": "MaXL",
        "f21x": "CoXL",
        "f1g": "B",
        "f2g": "C",
        "f3g": "D",
        "f4g": "W",
        "f5g": "SHEOL",
        "f6g": "SHOP",
        "f7g": "GREED",
        }
    serialize = [('floor_id', basestring), ('curse', int)]
    def __init__(self, floor_id, curse=Curse.No_Curse):
        self.floor_id = floor_id
        self.curse = curse

    def add_curse(self, curse):
        """Add a curse to this floor"""
        if curse is None:
            curse = Curse.No_Curse # None is the same as no curse
        self.curse = curse
        if self.curse == Curse.Labyrinth:
            self.floor_id += 'x' # If we are Curse of the Labyrinth, then we are XL

    def floor_has_curse(self, curse):
        """Return true if the floor has the curse"""
        return curse == self.curse

    def name(self, xl_disabled=False):
        """Return the floor name"""
        id = self.floor_id
        if xl_disabled and id.endswith('x'):
            id = id[:-1]
        return Floor.__floor_id_to_label[id]

    def __eq__(self, other):
        if not isinstance(other, Floor):
            return False
        return other is not None and self.floor_id == other.floor_id

    def __ne__(self, other):
        if not isinstance(other, Floor):
            return True
        return other is None or self.floor_id != other.floor_id

    @staticmethod
    def from_valid_json(json_dic, *args):
        """ Create a Floor from a type-checked dic """
        floor_id = json_dic['floor_id']
        curse = json_dic['curse']
        if (floor_id not in Floor.__floor_id_to_label or
                curse < Curse.No_Curse or
                curse > Curse.Labyrinth):
            log_error("ERROR: Invalid floor_id or curse (" + floor_id + ", " + curse + ")")
            return None
        return Floor(floor_id, curse)<|MERGE_RESOLUTION|>--- conflicted
+++ resolved
@@ -26,7 +26,6 @@
         "f12": "CHEST",
         "f13": "HUSH",
         "f14": "VOID",
-<<<<<<< HEAD
         "f15": "Do1",
         "f16": "Do2",
         "f17": "Mi1",
@@ -35,8 +34,6 @@
         "f20": "Ma2",
         "f21": "Co1",
         "f22": "Co2",
-=======
->>>>>>> 3deb07a6
         "f1x": "BXL",
         "f3x": "CXL",
         "f5x": "DXL",
