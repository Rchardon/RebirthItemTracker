--- conflicted
+++ resolved
@@ -760,22 +760,10 @@
                 elif event.type == MOUSEBUTTONDOWN:
                     if event.button == 1:
                         self.load_selected_detail_page()
-<<<<<<< HEAD
-                    if event.button == 3:
-                        if os.path.isfile("optionpicker/option_picker.exe"):
-                            self.log_msg("Starting option picker from .exe", "D")
-                            subprocess.call(os.path.join('optionpicker',"option_picker.exe"), shell=True)
-                        elif os.path.isfile("option_picker.py"):
-                            self.log_msg("Starting option picker from .py", "D")
-                            subprocess.call("python option_picker.py", shell=True)
-                        else:
-                            self.log_msg("No option_picker found!", "D")
-=======
                     if event.button == 3 and self.framecount > option_picker_frame:
                         option_picker_frame = self.framecount + 1
                         import option_picker
                         option_picker.options_menu().run()
->>>>>>> 7d4ce664
                         self.load_options()
                         self.selected_item_idx = None  # Clear this to avoid overlapping an item that may have been hidden
                         self.reflow()
