import time
import glob
import os
import platform
import webbrowser
import pygame
import re
import json
import subprocess
import urllib2
if platform.system() == "Windows":
  import pygameWindowInfo
from pygame.locals import *
from pygame_helpers import *

class ItemInfo:
  def __init__(self, id, x, y, index, shown=True, floor=False):
    self.id = id
    self.x = x
    self.y = y
    self.shown = shown
    self.index = index
    self.floor = floor


class IsaacTracker:


  def __init__(self, verbose=False, debug=False, read_delay=1):
    # some general variable stuff, i guess
    self.verbose = verbose
    self.debug = debug
    self.text_height = 0
    self.text_margin_size = 16
    self.seek = 0
    self.framecount = 0
    self.read_delay = read_delay
    self.run_ended = True
    self.log_not_found = False
    self.content = "" #cached contents of log
    self.splitfile = [] #log split into lines
    # initialize isaac stuff
    self.collected_items = [] #list of string item ids with no leading zeros. can also contain "f1" through "f12" for floor markers
    self.rolled_items = [] #list of string item ids with no leading zeroes of items that have been rolled. No floors.
    self.collected_item_info = [] #list of "immutable" ItemInfo objects used for determining the layout to draw
    self.num_displayed_items = 0
    self.selected_item_idx = None
    self.seed = ""
    self.current_room = ""
    self.run_start_line = 0
    self.run_start_frame = 0
    self.bosses = []
    self.last_run = {}
    self._image_library = {}
    self.filter_list = [] #list of string item ids with zeros stripped, they are items we don't want to see
    self.items_info = {}
    self.item_message_start_time = 0
    self.item_pickup_time = 0
    self.item_position_index = []
    self.current_floor = () # 2-tuple with first value being floor number, second value being alt stage value (0 or 1, r.n.)
    self.spawned_coop_baby = 0 # last spawn of a co op baby
    with open("items.txt", "r") as items_file:
      self.items_info = json.load(items_file)

    for itemid, item in self.items_info.iteritems():
      if not item["shown"]:
        self.filter_list.append(itemid.lstrip("0"))

    self.options = self.load_options()

    self.floor_id_to_label = {
      "f1": "B1",
      "f2": "B2",
      "f3": "C1",
      "f4": "C2",
      "f5": "D1",
      "f6": "D2",
      "f7": "W1",
      "f8": "W2",
      "f9": "SHEOL",
      "f10": "CATH",
      "f11": "DARK",
      "f12": "CHEST",
      "f1x": "BXL",
      "f3x": "CXL",
      "f5x": "DXL",
      "f7x": "WXL",
      }


  def load_options(self):
    with open("options.json", "r") as json_file:
      options = json.load(json_file)
    return options


  def save_options(self, options):
    with open("options.json", "w") as json_file:
      json.dump(options, json_file, indent=3, sort_keys=True)


  # just for debugging
  def log_msg(self, msg, level):
    if level=="V" and self.verbose: print msg
    if level=="D" and self.debug: print msg


  # just for the suffix of boss kill number lol
  def suffix(self, d):
    return 'th' if 11<=d<=13 else {1:'st',2:'nd',3:'rd'}.get(d%10, 'th')


  def check_end_run(self,line,cur_line_num):
    if not self.run_ended:
      died_to = ""
      end_type = ""
      if self.bosses and self.bosses[-1][0] in ['???','The Lamb','Mega Satan']:
        end_type = "Won"
      elif (self.seed != '') and line.startswith('RNG Start Seed:'):
        end_type = "Reset"
      elif line.startswith('Game Over.'):
        end_type = "Death"
        died_to = re.search('(?i)Killed by \((.*)\) spawned',line).group(1)
      if end_type:
        self.last_run = {
          "bosses":self.bosses
          , "items":self.collected_items
          , "seed":self.seed
          , "died_to":died_to
          , "end_type":end_type
        }
        self.run_ended = True
        self.log_msg("End of Run! %s" % self.last_run,"D")
        if end_type != "Reset":
          self.save_file(self.run_start_line,cur_line_num, self.seed)


  def save_file(self, start, end, seed):
    self.mkdir("run_logs")
    timestamp = int(time.time())
    seed = seed.replace(" ","")
    data = "\n".join(self.splitfile[start:end+1])
    data = "%s\nRUN_OVER_LINE\n%s" % (data, self.last_run)
    with open("run_logs/%s%s.log" % (seed,timestamp),'wb') as f:
      f.write(data)


  def mkdir(self, dn):
    import os
    if not os.path.isdir(dn):
      os.mkdir(dn)


  # image library stuff, from openbookproject.net
  def get_image(self, path):
    image = self._image_library.get(path)
    if image is None:
      canonicalized_path = path.replace('/', os.sep).replace('\\', os.sep)
      image = pygame.image.load(canonicalized_path)
      scaled_image = pygame.transform.scale(image,(image.get_size()[0] * 2,image.get_size()[1] * 2))
      self._image_library[path] = scaled_image
    return image

<<<<<<< HEAD
=======

>>>>>>> 6f8b1748
  def build_position_index(self):
    w = self.options["width"]
    h = self.options["height"]
    # 2d array of size h, w
    self.item_position_index = [[None for x in xrange(w)] for y in xrange(h)]
    self.num_displayed_items = 0
    for item in self.collected_item_info:
      if item.shown and not item.floor:
        self.num_displayed_items += 1
        for y in range(item.y, item.y + 64):
          if y >= h:
            continue
          row = self.item_position_index[y]
          for x in range(item.x, item.x + 64):
            if x >= w:
              continue
            row[x] = item.index

  def reflow(self):
    item_icon_size = self.options["default_spacing"]
    result = self.try_layout(item_icon_size, False)
    while result is None:
      item_icon_size -= 1
      if item_icon_size < self.options["min_spacing"] or item_icon_size < 4:
        result = self.try_layout(item_icon_size, True)
      else:
        result = self.try_layout(item_icon_size, False)

    self.collected_item_info = result

    self.build_position_index()


  def try_layout(self, icon_width, force_layout):
    icon_height = icon_width
    new_item_info = []
    cur_row = 0
    cur_column = 0
    index = 0
    vert_padding = 0
    if self.options['show_floors']:
      vert_padding = self.text_margin_size
    for item_id in self.collected_items:

      if item_id not in self.filter_list and (not item_id in self.rolled_items or self.options["show_rerolled_items"]):

        #check to see if we are about to go off the right edge
        if icon_width * (cur_column) + icon_width > self.options["width"]:
          if (not force_layout) and self.text_height + (icon_height + vert_padding) * (cur_row + 1) + icon_height > self.options["height"]:
            return None
          cur_row += 1
          cur_column = 0

        if item_id.startswith('f'):
          item_info = ItemInfo(id = item_id,
                               x = icon_width * cur_column,
                               y =  self.text_height + (icon_height * cur_row) + (vert_padding * (cur_row + 1)),
                               shown = True,
                               index = index,
                               floor = True)
          new_item_info.append(item_info)
        else:
          item_info = ItemInfo(id = item_id,
                            x = icon_width * cur_column,
                            y =  self.text_height + (icon_height * cur_row) + (vert_padding * (cur_row + 1)),
                            shown = True,
                            index = index)
          new_item_info.append(item_info)
          cur_column += 1
      else:
        item_info = ItemInfo(id = item_id,
                          x = icon_width * cur_column,
                          y =  self.text_height +  (icon_height * cur_row) + (vert_padding * (cur_row + 1)),
                          shown = False,
                          index = index)
        new_item_info.append(item_info)
      index += 1
    return new_item_info


  def generateItemDescription(self, item_info):
    desc = ""
    text = item_info.get("text")
    dmg = item_info.get("dmg")
    dmgx = item_info.get("dmgx")
    delay = item_info.get("delay")
    delayx = item_info.get("delayx")
    health = item_info.get("health")
    speed = item_info.get("speed")
    shotspeed = item_info.get("shotspeed")
    tearrange = item_info.get("range")
    height = item_info.get("height")
    tears = item_info.get("tears")
    soulhearts = item_info.get("soulhearts")
    sinhearts = item_info.get("sinhearts")
    if dmg:
      desc += dmg + " dmg, "
    if dmgx:
      desc += "x" + dmgx + " dmg, "
    if tears:
      desc += tears + " tears, "
    if delay:
      desc += delay + " tear delay, "
    if delayx:
      desc += "x" + delayx + " tear delay, "
    if shotspeed:
      desc += shotspeed + " shotspeed, "
    if tearrange:
      desc += tearrange + " range, "
    if height:
      desc += height + " height, "
    if speed:
      desc += speed + " speed, "
    if health:
      desc += health + " health, "
    if soulhearts:
      desc += soulhearts + " soul hearts, "
    if sinhearts:
      desc += sinhearts + " sin hearts, "
    if text:
      desc += text
    if desc.endswith(", "):
      desc = desc[:-2]
    if len(desc) > 0:
      desc = ": " + desc
    return desc


  def color(self, string):
    return pygame.color.Color(str(string))

  def load_selected_detail_page(self):
    #todo open browser if this is not None
    if not self.selected_item_idx:
      return
    url = self.options.get("item_details_link")
    if not url:
      return
    item_id = self.collected_item_info[self.selected_item_idx].id
    url = url.replace("$ID", item_id)
    webbrowser.open(url, autoraise=True)
    return

  def adjust_selected_item(self, amount):
    itemlength = len(self.collected_item_info)
    if self.num_displayed_items < 1:
      return
    if self.selected_item_idx is None and amount > 0:
      self.selected_item_idx = 0
    elif self.selected_item_idx is None and amount < 0:
      self.selected_item_idx = itemlength - 1
    else:
      done = False
      while not done:
        self.selected_item_idx += amount
        # clamp it to the range (0, length)
        self.selected_item_idx = (self.selected_item_idx + itemlength) % itemlength
        selected_type = self.collected_item_info[self.selected_item_idx]
        done = selected_type.shown and not selected_type.floor

    self.item_message_start_time = self.framecount

  def item_message_countdown_in_progress(self):
    return self.item_message_start_time + (self.options["message_duration"] * self.options["framerate_limit"]) > self.framecount

  def item_pickup_countdown_in_progress(self):
    return self.item_pickup_time + (self.options["message_duration"] * self.options["framerate_limit"]) > self.framecount

  def write_item_text(self, my_font, screen):
    item_idx = self.selected_item_idx
    if item_idx is None and self.item_pickup_countdown_in_progress():
      item_idx = -1
    if item_idx is None or len(self.collected_items) < item_idx :
      self.text_height = 19
      self.reflow()
      return
    item = self.collected_items[item_idx]
    if item.startswith('f'):
      return
    id_padded = item.zfill(3)
    item_info = self.items_info[id_padded]
    desc = self.generateItemDescription(item_info)
    self.text_height = draw_text(screen,"%s%s" % (item_info["name"], desc), self.color(self.options["text_color"]), pygame.Rect(2,2,self.options["width"]-2,self.options["height"]-2), my_font, aa=True, wrap=self.options["word_wrap"])
    self.reflow()
    # item_text = my_font.render("%s%s" % (item_info["name"], desc), True, self.color(self.options["text_color"]))
    # screen.blit(item_text, (2, 2))

  def load_log_file(self):
    self.log_not_found = False
    path = None
    for check in ('../log.txt', os.environ['USERPROFILE'] + '/Documents/My Games/Binding of Isaac Rebirth/log.txt'):
      if os.path.isfile(check):
        path = check
        break
    if path == None:
      self.log_not_found = True
      return

    cached_length = len(self.content)
    file_size = os.path.getsize(path)
    if cached_length > file_size or cached_length == 0:  # New log file or first time loading the log
      self.content = open(path, 'rb').read()
    elif cached_length < file_size:  # append existing content
      f = open(path, 'rb')
      f.seek(cached_length + 1)
      self.content += f.read()

  #returns text to put in the titlebar
  def check_for_update(self):
    try:
      github_info_json = urllib2.urlopen("https://api.github.com/repos/Hyphen-ated/RebirthItemTracker/releases/latest").read()
      info = json.loads(github_info_json)
      latest_version = info["name"]
      with open('version.txt', 'r') as f:

        if(latest_version != f.read()):
          return " (new version available)"
    except Exception as e:
      pass
    return ""

  def id_to_image(self, id):
    return 'collectibles/collectibles_%s.png' % id.zfill(3)


  def draw_floor(self, f, screen, my_font):
    pygame.draw.lines(screen, self.color(self.options["text_color"]), False, ((f.x + 2, f.y + 48), (f.x + 2, f.y), (f.x + 32, f.y)))
    image = my_font.render(self.floor_id_to_label[f.id], True, self.color(self.options["text_color"]))
    screen.blit(image, (f.x + 4, f.y - self.text_margin_size))


  def draw_item(self, item, screen):
<<<<<<< HEAD
      screen.blit(self.get_image(self.id_to_image(item.id)), (item.x, item.y))
=======
    image = self.get_image(self.id_to_image(item.id))
    screen.blit(image, (item.x, item.y))
    if item.id in self.rolled_items:
      roll_icon = pygame.transform.scale(self.get_image(self.id_to_image("105")), (image.get_size()[0]/2, image.get_size()[1]/2))
      screen.blit(roll_icon, (item.x,item.y))
>>>>>>> 6f8b1748

  def run(self):
    os.environ['SDL_VIDEO_WINDOW_POS'] = "%d,%d" % (self.options["xposition"],self.options["yposition"])
    # initialize pygame system stuff
    pygame.init()
    update_notifier = self.check_for_update()
    pygame.display.set_caption("Rebirth Item Tracker" + update_notifier)
    screen = pygame.display.set_mode((self.options["width"], self.options["height"]), RESIZABLE)
    pygame.display.set_icon(self.get_image("collectibles/collectibles_333.png"))
    done = False
    clock = pygame.time.Clock()
    my_font = pygame.font.SysFont("Arial", 16,bold=True)
    winInfo = None
    if platform.system() == "Windows":
      winInfo = pygameWindowInfo.PygameWindowInfo()

    del os.environ['SDL_VIDEO_WINDOW_POS']
    while not done:
      # pygame logic
      for event in pygame.event.get():
        if event.type == pygame.QUIT:
          if platform.system() == "Windows":
            winPos = winInfo.getWindowPosition()
            self.options["xposition"] = winPos["left"]
            self.options["yposition"] = winPos["top"]
            self.save_options(self.options)
          done = True
        elif event.type==VIDEORESIZE:
          screen=pygame.display.set_mode(event.dict['size'], RESIZABLE)
          self.options["width"] = event.dict["w"]
          self.options["height"] = event.dict["h"]
          self.save_options(self.options)
          self.reflow()
          pygame.display.flip()
        elif event.type==MOUSEMOTION:
          if pygame.mouse.get_focused():
            x, y = pygame.mouse.get_pos()
            if y < len(self.item_position_index):
              selected_row = self.item_position_index[y]
              if x < len(selected_row):
                self.selected_item_idx = selected_row[x]
                if self.selected_item_idx:
                  self.item_message_start_time = self.framecount
        elif event.type==KEYDOWN:
          if len(self.collected_items) > 0:
            if event.key == pygame.K_RIGHT:
              self.adjust_selected_item(1)
            elif event.key == pygame.K_LEFT:
              self.adjust_selected_item(-1)
            elif event.key == pygame.K_RETURN:
              self.load_selected_detail_page()
        elif event.type==MOUSEBUTTONDOWN:
          if event.button==1:
            self.load_selected_detail_page()
          if event.button==3:
            if os.path.isfile("optionpicker/option_picker.exe"):
              self.log_msg("Starting option picker from .exe","D")
              subprocess.call(os.path.join('optionpicker',"option_picker.exe"),shell=True)
            elif os.path.isfile("option_picker.py"):
              self.log_msg("Starting option picker from .py","D")
              subprocess.call("python option_picker.py",shell=True)
            else:
              self.log_msg("No option_picker found!","D")
            self.options = self.load_options()
            self.selected_item_idx = None # Clear this to avoid overlapping an item that may have been hidden
            self.reflow()


      screen.fill(self.color(self.options["background_color"]))
      clock.tick(int(self.options["framerate_limit"]))

      if self.log_not_found:
        draw_text(screen,"log.txt not found. Put the RebirthItemTracker folder inside the isaac folder, next to log.txt", self.color(self.options["text_color"]), pygame.Rect(2,2,self.options["width"]-2,self.options["height"]-2), my_font, aa=True, wrap=True)

      # draw item pickup text, if applicable
      if (len(self.collected_items) > 0
      and self.options["show_description"]
      and self.run_start_frame + 120 < self.framecount
      and self.item_message_countdown_in_progress()):
        self.write_item_text(my_font, screen)
      elif self.options["show_seed"] and not self.log_not_found:
        # draw seed text:
        self.text_height = draw_text(screen,"Seed: %s" % self.seed, self.color(self.options["text_color"]), pygame.Rect(2,2,self.options["width"]-2,self.options["height"]-2), my_font, aa=True)
        self.reflow()
      else:
        # can only happen if you turn seed + item descriptions off in options while its running
        if self.text_height != 0:
          self.text_height = 0
          self.reflow()

      if not self.item_message_countdown_in_progress():
        self.selected_item_idx = None

      floor_to_draw = None
      # draw items on screen, excluding filtered items:
      for item in self.collected_item_info:
        if item.shown:
          if item.floor:
            floor_to_draw = item
          else:
            self.draw_item(item, screen)
            #don't draw a floor until we hit the next item (this way multiple floors in a row collapse)
            if floor_to_draw and self.options["show_floors"]:
              self.draw_floor(floor_to_draw, screen, my_font)

      #also draw the floor if we hit the end, so the current floor is visible
      if floor_to_draw and self.options["show_floors"]:
        self.draw_floor(floor_to_draw, screen, my_font)

      if (self.selected_item_idx
      and self.selected_item_idx < len(self.collected_item_info)
      and self.item_message_countdown_in_progress()):
        item = self.collected_item_info[self.selected_item_idx]
        self.draw_item(item, screen)
        pygame.draw.rect(screen, self.color(self.options["text_color"]), (item.x, item.y, 64,64), 2)


      pygame.display.flip()

      self.framecount += 1

      # process log stuff every read_delay seconds. making sure to truncate to an integer or else it might never mod to 0
      if self.framecount % int(self.options["framerate_limit"]*self.read_delay) == 0:
        self.load_log_file()
        self.splitfile = self.content.splitlines()
        # return to start if seek passes the end of the file (usually b/c log file restarted)
        if self.seek > len(self.splitfile):
          self.log_msg("Current line number longer than lines in file, returning to start of file","D")
          self.seek = 0

        should_reflow = False
        # process log's new output
        for current_line_number,line in enumerate(self.splitfile[self.seek:]):
          self.log_msg(line,"V")
          # end floor boss defeated, hopefully?
          if line.startswith('Mom clear time:'):
            kill_time = int(line.split(" ")[-1])
            # if you re-enter a room you get a "mom clear time" again, check for that.
            # can you fight the same boss twice?
            if self.current_room not in [x[0] for x in self.bosses]:
              self.bosses.append((self.current_room, kill_time))
              self.log_msg("Defeated %s%s boss %s at time %s" % (len(self.bosses),self.suffix(len(self.bosses)),self.current_room,kill_time),"D")
          # check + handle the end of the run (order important here!)
          # we want it after boss kill (so we have that handled) but before RNG Start Seed (so we can handle that)
          self.check_end_run(line, current_line_number + self.seek)
          # start of a run
          if line.startswith('RNG Start Seed:'):
            # this assumes a fixed width, but from what i see it seems safe
            self.seed = line[16:25]
            self.log_msg("Starting new run, seed: %s" % self.seed,"D")
            self.run_start_frame = self.framecount
            self.collected_items = []
            self.log_msg("Emptied item array","D")
            self.bosses = []
            self.log_msg("Emptied boss array","D")
            self.run_start_line = current_line_number + self.seek
            self.run_ended = False
            with open("seed.txt", "w") as f:
              f.write(self.seed)

          # entered a room, use to keep track of bosses
          if line.startswith('Room'):
            self.current_room = re.search('\((.*)\)',line).group(1)
            self.log_msg("Entered room: %s" % self.current_room,"D")
          if line.startswith('Level::Init'):
            self.current_floor = tuple([re.search("Level::Init m_Stage (\d+), m_AltStage (\d+)",line).group(x) for x in [1,2]])
            floor = int(self.current_floor[0])
            alt = self.current_floor[1]
            # special handling for cath and chest
            if alt == '1' and (floor == 9 or  floor == 11):
              floor += 1
            self.collected_items.append('f' + str(floor))
            should_reflow = True
          if line.startswith('Curse of the Labyrinth!'):
            #it SHOULD always begin with f (that is, it's a floor) because this line only comes right after the floor line
            if self.collected_items[-1].startswith('f'):
              self.collected_items[-1] += 'x'
          if line.startswith('Spawn co-player!'):
            self.spawned_coop_baby = current_line_number + self.seek
          if re.search("Added \d+ Collectibles", line):
            self.log_msg("Reroll detected!","D")
<<<<<<< HEAD
            # To be implemented
=======
            self.rolled_items = [item for item in self.collected_items if item[0] != 'f']
>>>>>>> 6f8b1748
          if line.startswith('Adding collectible'):
            if len(self.splitfile) > 1 and self.splitfile[current_line_number + self.seek - 1] == line:
              self.log_msg("Skipped duplicate item line from baby presence","D")
              continue
            # hacky string manip, idgaf
            space_split = line.split(" ")
            # string has the form "Adding collectible 105 (The D6)"
            item_id = space_split[2]
            if ((current_line_number + self.seek) - self.spawned_coop_baby) < (len(self.collected_items) + 10) and item_id in self.collected_items:
              self.log_msg("Skipped duplicate item line from baby entry","D")
              continue
            item_name = " ".join(space_split[3:])[1:-1]
            self.log_msg("Picked up item. id: %s, name: %s" % (item_id, item_name),"D")
            id_padded = item_id.zfill(3)
            item_info = self.items_info[id_padded]
            with open("itemInfo.txt", "w") as f:
              desc = self.generateItemDescription(item_info)
              f.write(item_info["name"] + ":" + desc)

            # ignore repeated pickups of space bar items, or starting items (too early)
            if not (item_info.get("space") and item_id in self.collected_items):
              self.collected_items.append(item_id)
              self.item_message_start_time = self.framecount
              self.item_pickup_time = self.framecount
            else:
              self.log_msg("Skipped adding item %s to avoid space-bar duplicate" % item_id,"D")
            should_reflow = True

        self.seek = len(self.splitfile)
        if should_reflow:
          self.reflow()

try:
  rt = IsaacTracker(verbose=False, debug=False)
  rt.run()
except Exception as e:
  import traceback
  traceback.print_exc()<|MERGE_RESOLUTION|>--- conflicted
+++ resolved
@@ -161,10 +161,7 @@
       self._image_library[path] = scaled_image
     return image
 
-<<<<<<< HEAD
-=======
-
->>>>>>> 6f8b1748
+
   def build_position_index(self):
     w = self.options["width"]
     h = self.options["height"]
@@ -397,15 +394,11 @@
 
 
   def draw_item(self, item, screen):
-<<<<<<< HEAD
-      screen.blit(self.get_image(self.id_to_image(item.id)), (item.x, item.y))
-=======
     image = self.get_image(self.id_to_image(item.id))
     screen.blit(image, (item.x, item.y))
     if item.id in self.rolled_items:
       roll_icon = pygame.transform.scale(self.get_image(self.id_to_image("105")), (image.get_size()[0]/2, image.get_size()[1]/2))
       screen.blit(roll_icon, (item.x,item.y))
->>>>>>> 6f8b1748
 
   def run(self):
     os.environ['SDL_VIDEO_WINDOW_POS'] = "%d,%d" % (self.options["xposition"],self.options["yposition"])
@@ -587,11 +580,7 @@
             self.spawned_coop_baby = current_line_number + self.seek
           if re.search("Added \d+ Collectibles", line):
             self.log_msg("Reroll detected!","D")
-<<<<<<< HEAD
-            # To be implemented
-=======
             self.rolled_items = [item for item in self.collected_items if item[0] != 'f']
->>>>>>> 6f8b1748
           if line.startswith('Adding collectible'):
             if len(self.splitfile) > 1 and self.splitfile[current_line_number + self.seek - 1] == line:
               self.log_msg("Skipped duplicate item line from baby presence","D")
