--- conflicted
+++ resolved
@@ -37,19 +37,12 @@
     self.read_delay = read_delay
     self.run_ended = True
     self.log_not_found = False
-<<<<<<< HEAD
     self.content = "" #cached contents of log
     self.splitfile = [] #log split into lines
     # initialize isaac stuff
     self.collected_items = [] #list of string item ids with no leading zeros. can also contain "f1" through "f12" for floor markers
     self.rolled_item_indices = [] #list of string item ids with no leading zeroes of items that have been rolled. No floors.
     self.collected_item_info = [] #list of "immutable" ItemInfo objects used for determining the layout to draw
-=======
-    self.content = "" # cached contents of log
-    self.splitfile = [] # log split into lines
-    self.collected_items = [] # list of string item ids with no leading zeros. can also contain "f1" through "f12" for floor markers
-    self.collected_item_info = [] # list of iteminfo dicts
->>>>>>> 3435058f
     self.num_displayed_items = 0
     self.selected_item_idx = None
     self.seed = ""
@@ -103,12 +96,7 @@
       options = json.load(json_file)
     return options
 
-<<<<<<< HEAD
-
-  def save_options(self, options):
-=======
   def save_options(self):
->>>>>>> 3435058f
     with open("options.json", "w") as json_file:
       json.dump(options, json_file, indent=3, sort_keys=True)
 
@@ -210,17 +198,9 @@
     if self.options['show_floors']:
       vert_padding = self.text_margin_size
     for item_id in self.collected_items:
-<<<<<<< HEAD
-
       if item_id not in self.filter_list and (not index in self.rolled_item_indices or self.options["show_rerolled_items"]):
-
         #check to see if we are about to go off the right edge
-        if icon_width * (cur_column) + icon_width > self.options["width"]:
-=======
-      if item_id not in self.filter_list:
-        # check to see if we are about to go off the right edge
         if icon_width * (cur_column) + 32 * self.options["size_multiplier"] > self.options["width"]:
->>>>>>> 3435058f
           if (not force_layout) and self.text_height + (icon_height + vert_padding) * (cur_row + 1) + icon_height > self.options["height"]:
             return None
           cur_row += 1
@@ -549,13 +529,8 @@
           if item.floor:
             floor_to_draw = item
           else:
-<<<<<<< HEAD
             self.draw_item(item, screen)
             #don't draw a floor until we hit the next item (this way multiple floors in a row collapse)
-=======
-            screen.blit(self.get_image(self.id_to_image(item.id)), (item.x, item.y))
-            # don't draw a floor until we hit the next item (this way multiple floors in a row collapse)
->>>>>>> 3435058f
             if floor_to_draw and self.options["show_floors"]:
               self.draw_floor(floor_to_draw, screen, my_font)
 
@@ -567,11 +542,6 @@
       and self.selected_item_idx < len(self.collected_item_info)
       and self.item_message_countdown_in_progress()):
         item = self.collected_item_info[self.selected_item_idx]
-<<<<<<< HEAD
-        self.draw_item(item, screen)
-        pygame.draw.rect(screen, self.color(self.options["text_color"]), (item.x, item.y, 64,64), 2)
-
-=======
         if item.id not in self.floor_id_to_label:
             screen.blit(self.get_image(self.id_to_image(item.id)), (item.x, item.y))
             pygame.draw.rect(
@@ -580,18 +550,12 @@
               (item.x, item.y, int(32 * self.options["size_multiplier"]), int(32 * self.options["size_multiplier"])),
               2
             )
->>>>>>> 3435058f
 
       pygame.display.flip()
       self.framecount += 1
 
-<<<<<<< HEAD
       # process log stuff every read_delay seconds. making sure to truncate to an integer or else it might never mod to 0
       if self.framecount % int(self.options["framerate_limit"]*self.read_delay) == 0:
-=======
-      # process log stuff every read_delay frames. making sure to truncate to an integer or else it might never mod to 0
-      if self.framecount % int(int(self.options["framerate_limit"]) * self.read_delay) == 0:
->>>>>>> 3435058f
         self.load_log_file()
         self.splitfile = self.content.splitlines()
         # return to start if seek passes the end of the file (usually b/c log file restarted)
