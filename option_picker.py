from Tkinter import *
from tkColorChooser import askcolor
import json
from string import maketrans
import re
import ttk
import tkFont

"""
  standard save + load options functions, from item_tracker.py. save_options modified a bit to take a parameter
"""
def load_options():
  with open("options.json", "r") as json_file:
    options = json.load(json_file)
  return options


def save_options(options):
  with open("options.json", "w") as json_file:
    json.dump(options, json_file, indent=3, sort_keys=True)


"""
  callbacks
"""
def color_callback(source):
  # prompt a color picker, set the options and the background/foreground of the button
  global buttons
  global options
  nums, hex_color = askcolor(color=options.get(source),
                    title = "Color Chooser")
  if hex_color:
    opposite = opposite_color(hex_color)
    options[source] = hex_color.upper()
    buttons[source].configure(bg=hex_color, fg=opposite)


def checkbox_callback():
  # just for the "show decription" checkbox -- to disable the message duration entry
  global checks
  global entries
  if not checks.get("show_description").get():
    entries["message_duration"].configure(state=DISABLED)
  else:
    entries["message_duration"].configure(state=NORMAL)


def save():
  # callback for the "save" option -- rejiggers options and saves to options.json, then quits
  global root
  global options
  global numeric_entry_keys
  for key, value in entries.iteritems():
    if key in numeric_entry_keys:
      options[key] = int(value.get())
    else:
      options[key] = value.get()
  for key, value in checks.iteritems():
    options[key] = True if value.get() else False
  save_options(options)
  root.quit()


# taken from http://code.activestate.com/recipes/527747-invert-css-hex-colors/
def opposite_color(color):
  # get the opposite color of a hex color, just to make text on buttons readable
  color = color.lower()
  table = maketrans(
      '0123456789abcdef',
      'fedcba9876543210')
  return str(color).translate(table).upper()


def pretty_name(s):
  # change from a var name to something you'd show the users
  return " ".join(s.split("_")).title()


# from http://stackoverflow.com/questions/4140437/interactively-validating-entry-widget-content-in-tkinter
def OnValidate(d, i, P, s, S, v, V, W):
  # this validation is a biiit janky, just some crazy regex that checks P (value of entry after modification)
  return P=="" or re.search("^\d+(\.\d*)?$",P) is not None


# load options, create root
options = load_options()
root = Tk()
root.wm_title("Item Tracker Options")
root.resizable(False,False)

# generate numeric options by looping over option types
numeric_entry_keys = ["message_duration", "min_spacing", "default_spacing", "framerate_limit", "size_multiplier"]
entries = {}
nextrow = 0
vcmd = (root.register(OnValidate),
        '%d', '%i', '%P', '%s', '%S', '%v', '%V', '%W')
for index, opt in enumerate(["message_duration", "min_spacing", "default_spacing", "framerate_limit", "size_multiplier"]):
  Label(root, text=pretty_name(opt)).grid(row=nextrow)
  entries[opt] = Entry(root,validate="key",validatecommand=vcmd)
  entries[opt].grid(row=nextrow,column=1)
  entries[opt].insert(0,options.get(opt))
  nextrow += 1

for index, opt in enumerate(["show_font"]):
  Label(root, text=pretty_name(opt)).grid(row=nextrow)
  fonts = tkFont.families()
  initialvar = StringVar()
  initialvar.set(options.get(opt))
  entries[opt] = ttk.Combobox(root, values=sorted(fonts), textvariable=initialvar, state='readonly')
  entries[opt].pack()
  entries[opt].grid(row=nextrow,column=1)
  nextrow +=1

# generate text options by looping over option types
for index, opt in enumerate(["item_details_link", "custom_message"]):
  Label(root, text=pretty_name(opt)).grid(row=nextrow)
  entries[opt] = Entry(root)
  entries[opt].grid(row=nextrow,column=1)
  entries[opt].insert(0,options.get(opt))
  nextrow += 1

# generate buttons by looping over option types
buttons = {}
<<<<<<< HEAD
for index, opt in enumerate(["background_color","text_color"]): 
  buttons[opt] = Button(root, 
         text=pretty_name(opt), 
=======
for index, opt in enumerate(["background_color","text_color"]):
  buttons[opt] = Button(root,
         text=pretty_name(opt),
>>>>>>> b2adbbca
         bg=options.get(opt),
         fg=opposite_color(options.get(opt)),
         # command=lambda: color_callback(opt))
         command=lambda opt=opt: color_callback(opt))
  buttons[opt].grid(row=len(entries),column=index)


# generate checkboxes, with special exception for show_description for message duration
checks = {}
<<<<<<< HEAD
for index, opt in enumerate(["show_description", "show_seed", "show_guppy_count", "show_floors", "show_rerolled_items", "show_health_ups", "show_space_items", "show_blind_icon", "word_wrap", "bold_font"]):
=======
for index, opt in enumerate(["show_description", "show_custom_message", "show_floors", "show_rerolled_items", "show_health_ups", "show_space_items", "show_blind_icon", "word_wrap"]):
>>>>>>> b2adbbca
  checks[opt] = IntVar()
  c = Checkbutton(root, text=pretty_name(opt), variable=checks[opt])
  c.grid(row=len(entries)+1+index/2,column=index%2) # 2 checkboxes per row
  if options.get(opt):
    c.select()
  # Disable letting the user set the message duration if the show description option is disabled.
  if opt=="show_description":
    c.configure(command=checkbox_callback)
    if not options.get("show_description"):
      entries["message_duration"].configure(state=DISABLED)

# save and cancel buttons
cancel = Button(root,
         text="Cancel",
         command=root.quit)


save = Button(root,
         text="Save",
         command=save)


cancel.grid(row=len(entries)+len(buttons)+len(checks),column=1)
save.grid(row=len(entries)+len(buttons)+len(checks),column=0)


# start the main loop eyyy
mainloop()<|MERGE_RESOLUTION|>--- conflicted
+++ resolved
@@ -121,15 +121,9 @@
 
 # generate buttons by looping over option types
 buttons = {}
-<<<<<<< HEAD
-for index, opt in enumerate(["background_color","text_color"]): 
-  buttons[opt] = Button(root, 
-         text=pretty_name(opt), 
-=======
 for index, opt in enumerate(["background_color","text_color"]):
   buttons[opt] = Button(root,
          text=pretty_name(opt),
->>>>>>> b2adbbca
          bg=options.get(opt),
          fg=opposite_color(options.get(opt)),
          # command=lambda: color_callback(opt))
@@ -139,11 +133,7 @@
 
 # generate checkboxes, with special exception for show_description for message duration
 checks = {}
-<<<<<<< HEAD
-for index, opt in enumerate(["show_description", "show_seed", "show_guppy_count", "show_floors", "show_rerolled_items", "show_health_ups", "show_space_items", "show_blind_icon", "word_wrap", "bold_font"]):
-=======
-for index, opt in enumerate(["show_description", "show_custom_message", "show_floors", "show_rerolled_items", "show_health_ups", "show_space_items", "show_blind_icon", "word_wrap"]):
->>>>>>> b2adbbca
+for index, opt in enumerate(["show_description", "show_custom_message", "show_seed", "show_guppy_count", "show_floors", "show_rerolled_items", "show_health_ups", "show_space_items", "show_blind_icon", "word_wrap"]):
   checks[opt] = IntVar()
   c = Checkbutton(root, text=pretty_name(opt), variable=checks[opt])
   c.grid(row=len(entries)+1+index/2,column=index%2) # 2 checkboxes per row
