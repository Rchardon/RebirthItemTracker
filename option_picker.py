from Tkinter import *
from tkColorChooser import askcolor  
import json
from string import maketrans
import re


"""
  standard save + load options functions, from item_tracker.py. save_options modified a bit to take a parameter
"""
def load_options():
  with open("options.json", "r") as json_file:
    options = json.load(json_file)
  return options


def save_options(options):
  with open("options.json", "w") as json_file:
    json.dump(options, json_file, indent=3, sort_keys=True)


"""
  callbacks
"""
def color_callback(source):
  # prompt a color picker, set the options and the background/foreground of the button
  global buttons
  global options
  nums, hex_color = askcolor(color=options.get(source), 
                    title = "Color Chooser")
  if hex_color:
    opposite = opposite_color(hex_color)
    options[source] = hex_color.upper()
    buttons[source].configure(bg=hex_color, fg=opposite)


def checkbox_callback():
  # just for the "show decription" checkbox -- to disable the message duration entry
  global checks
  global entries
  if not checks.get("show_description").get():
    entries["message_duration"].configure(state=DISABLED)
  else:
    entries["message_duration"].configure(state=NORMAL)


def save():
  # callback for the "save" option -- rejiggers options and saves to options.json, then quits
  global root
  global options
  global numeric_entry_keys
  for key, value in entries.iteritems():
    if key in numeric_entry_keys:
      options[key] = int(value.get())
    else:
      options[key] = value.get()
  for key, value in checks.iteritems():
    options[key] = True if value.get() else False
  save_options(options)
  root.quit()


# taken from http://code.activestate.com/recipes/527747-invert-css-hex-colors/
def opposite_color(color):
  # get the opposite color of a hex color, just to make text on buttons readable
  color = color.lower()
  table = maketrans(
      '0123456789abcdef',
      'fedcba9876543210')
  return str(color).translate(table).upper()


def pretty_name(s):
  # change from a var name to something you'd show the users
  return " ".join(s.split("_")).title()


# from http://stackoverflow.com/questions/4140437/interactively-validating-entry-widget-content-in-tkinter
def OnValidate(d, i, P, s, S, v, V, W):
  # this validation is a biiit janky, just some crazy regex that checks P (value of entry after modification)
  return P=="" or re.search("^\d+(\.\d*)?$",P) is not None


# load options, create root
options = load_options()
root = Tk()
root.wm_title("Item Tracker Options")
root.resizable(False,False)

# generate numeric options by looping over option types
numeric_entry_keys = ["message_duration", "min_spacing", "default_spacing", "framerate_limit", "size_multiplier"]
entries = {}
nextrow = 0
vcmd = (root.register(OnValidate), 
        '%d', '%i', '%P', '%s', '%S', '%v', '%V', '%W')
for index, opt in enumerate(["message_duration", "min_spacing", "default_spacing", "framerate_limit", "size_multiplier"]):
  Label(root, text=pretty_name(opt)).grid(row=nextrow)
  entries[opt] = Entry(root,validate="key",validatecommand=vcmd)
  entries[opt].grid(row=nextrow,column=1)
  entries[opt].insert(0,options.get(opt))
  nextrow += 1

# generate text options by looping over option types
for index, opt in enumerate(["item_details_link"]):
  Label(root, text=pretty_name(opt)).grid(row=nextrow)
  entries[opt] = Entry(root)
  entries[opt].grid(row=nextrow,column=1)
  entries[opt].insert(0,options.get(opt))
  nextrow += 1

# generate buttons by looping over option types
buttons = {}
for index, opt in enumerate(["background_color","text_color"]):
  buttons[opt] = Button(root, 
         text=pretty_name(opt), 
         bg=options.get(opt),
         fg=opposite_color(options.get(opt)),
         # command=lambda: color_callback(opt))
         command=lambda opt=opt: color_callback(opt))
  buttons[opt].grid(row=len(entries),column=index)


# generate checkboxes, with special exception for show_description for message duration
checks = {}
<<<<<<< HEAD
for index, opt in enumerate(["show_description", "show_seed", "show_floors", "show_rerolled_items", "word_wrap"]):
=======
for index, opt in enumerate(["show_description", "show_seed", "show_floors", "show_health_ups", "word_wrap"]):
>>>>>>> 3435058f
  checks[opt] = IntVar()
  c = Checkbutton(root, text=pretty_name(opt), variable=checks[opt])
  c.grid(row=len(entries)+1+index/2,column=index%2) # 2 checkboxes per row
  if options.get(opt):
    c.select()
  # Disable letting the user set the message duration if the show description option is disabled.
  if opt=="show_description":
    c.configure(command=checkbox_callback)
    if not options.get("show_description"):
      entries["message_duration"].configure(state=DISABLED)


# save and cancel buttons
cancel = Button(root, 
         text="Cancel",
         command=root.quit)


save = Button(root, 
         text="Save",
         command=save)


cancel.grid(row=len(entries)+len(buttons)+len(checks),column=1)
save.grid(row=len(entries)+len(buttons)+len(checks),column=0)


# start the main loop eyyy
mainloop()<|MERGE_RESOLUTION|>--- conflicted
+++ resolved
@@ -122,11 +122,7 @@
 
 # generate checkboxes, with special exception for show_description for message duration
 checks = {}
-<<<<<<< HEAD
-for index, opt in enumerate(["show_description", "show_seed", "show_floors", "show_rerolled_items", "word_wrap"]):
-=======
-for index, opt in enumerate(["show_description", "show_seed", "show_floors", "show_health_ups", "word_wrap"]):
->>>>>>> 3435058f
+for index, opt in enumerate(["show_description", "show_seed", "show_floors", "show_rerolled_items", "show_health_ups", "word_wrap"]):
   checks[opt] = IntVar()
   c = Checkbutton(root, text=pretty_name(opt), variable=checks[opt])
   c.grid(row=len(entries)+1+index/2,column=index%2) # 2 checkboxes per row
